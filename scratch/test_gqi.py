from scipy.io import loadmat
import numpy as np
#?loadmat

#phantom=loadmat('/home/eg309/Desktop/phantom_test_data.mat',struct_as_record=True)
phantom=loadmat('/home/ian/Data/Frank_Eleftherios/phantom_test_data.mat',struct_as_record=True)

all=phantom['all']
b_table=phantom['b_table']
odf_vertices=phantom['odf_vertices']
odf_faces=phantom['odf_faces']

#s = all[14,14,1]

#Yeh et.al, IEEE TMI, 2010
#calculate the odf using GQI

scaling=np.sqrt(b_table[0]*0.01506) # 0.01506 = 6*D where D is the free
# water diffusion coefficient 
# l_values sqrt(6 D tau) D free water
<<<<<<< HEAD
# diffusion coefficiet and tau included in the b-value
=======
# diffusio coefficiet and tau included in the b-value
# sqrt(6Db(q))
>>>>>>> 0a216bee

tmp=np.tile(scaling,(3,1))

b_vector=b_table[1:4,:]*tmp # sqrt(6Db(q)).(q/|q|)

Lambda = 1.2 # smoothing parameter - diffusion sampling length

#np.dot(b_vector.T, odf_vertices) is  before.u where before is sqrt(6Db(q)).(q/|q|)
q2odf_params=np.sinc(np.dot(b_vector.T, odf_vertices) * Lambda/np.pi) # implements equation no. 9 from Yeh et.al.


def Q2odf(s,q2odf_params):


    odf=np.dot(s,q2odf_params)

    return odf

def peak_finding(odf,odf_faces,odf_vertices):

    #proton density already include from the scaling b_table[0][0] and s[0]


    #find local maxima

    peak=odf.copy()

    # where the smallest odf values in the vertices of a face remove the
    # two smallest vertices 

    for face in odf_faces.T:

        i, j, k = face

        check=np.array([odf[i],odf[j],odf[k]])

        zeroing=check.argsort()

        peak[face[zeroing[0]]]=0

        peak[face[zeroing[1]]]=0

    #for later testing expecting peak.max 794595.94774980657 and
    #np.where(peak>0) (array([166, 347]),)


    #we just need the first half of peak

    peak=peak[0:len(peak)/2]

    #find local maxima and give fiber orientation (inds) and magnitude
    #peaks in a descending order

    inds=np.where(peak>0)[0]

    pinds=np.argsort(peak[inds])
    
    peaks=peak[inds[pinds]][::-1]


    return peaks, inds[pinds][::-1]




'''

#s = all[14,14,1]

s = all[0,0,0]

#s = all[]
        
odf = Q2odf(s,q2odf_params)

peaks,inds=peak_finding(odf,odf_faces,odf_vertices)

'''



S=all

x,y,z,g=S.shape

S=S.reshape(x*y*z,g)

QA = np.zeros((x*y*z,5))

IN = np.zeros((x*y*z,5))

fwd = 0

#Calculate Quantitative Anisotropy and find the peaks and the indices
#for every voxel

for (i,s) in enumerate(S):

    odf = Q2odf(s,q2odf_params)

    peaks,inds=peak_finding(odf,odf_faces,odf_vertices)

    fwd=max(np.max(odf),fwd) #finding the maximum value for the whole brain

    peaks = peaks - np.min(odf) # removes the isotropic part

    l=min(len(peaks),5)

    QA[i][:l] = peaks[:l]

    IN[i][:l] = inds[:l]

    
QA/=fwd

#If you just want to generate a volume then is enough to use the first QA[0]


#Generate streamlines













<|MERGE_RESOLUTION|>--- conflicted
+++ resolved
@@ -18,12 +18,8 @@
 scaling=np.sqrt(b_table[0]*0.01506) # 0.01506 = 6*D where D is the free
 # water diffusion coefficient 
 # l_values sqrt(6 D tau) D free water
-<<<<<<< HEAD
-# diffusion coefficiet and tau included in the b-value
-=======
 # diffusio coefficiet and tau included in the b-value
 # sqrt(6Db(q))
->>>>>>> 0a216bee
 
 tmp=np.tile(scaling,(3,1))
 
