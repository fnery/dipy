--- conflicted
+++ resolved
@@ -43,13 +43,11 @@
                                read_syn_data,
                                fetch_stanford_t1,
                                read_stanford_t1,
-<<<<<<< HEAD
+                               fetch_stanford_pve_maps,
+                               read_stanford_pve_maps,
                                fetch_viz_icons,
                                read_viz_icons)
-=======
-                               fetch_stanford_pve_maps,
-                               read_stanford_pve_maps)
->>>>>>> bb47d2e7
+
 
 from ..utils.arrfuncs import as_native_array
 from dipy.tracking.streamline import relist_streamlines
